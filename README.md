--- conflicted
+++ resolved
@@ -1,4 +1,3 @@
-<<<<<<< HEAD
 # IRCamera - Professional Thermal Imaging Application
 
 A comprehensive Android application for professional thermal imaging and temperature monitoring, fully modernized with systematic architectural improvements and comprehensive testing infrastructure achieving 100% test coverage.
@@ -186,114 +185,33 @@
 - Thermal preferences persistence (temperature units, display settings)
 - User preference synchronization across components
 - Secure data storage with encryption support
-=======
-# IRCamera - Thermal Imaging Application
-
-A modern Android thermal imaging application built with advanced thermal processing capabilities, supporting multiple thermal camera devices including TC001, TC007, and TS004 models.
-
-## 🚀 Key Features
-
-### Thermal Imaging
-- **Multi-Device Support**: Supports TC001, TC007, and TS004 thermal camera devices
-- **Real-time Thermal Imaging**: Live thermal image capture and processing
-- **Temperature Measurement**: Accurate temperature readings with configurable units (Celsius/Fahrenheit)
-- **Advanced Thermal Analysis**: Sophisticated thermal analysis tools with monitoring capabilities
-- **Image/Video Capture**: Capture thermal images and videos with metadata
-- **3D Visualization**: Advanced 3D thermal data representation and analysis
-
-### User Interface & Management
-- **User Account System**: Comprehensive user registration and authentication
-- **Settings Management**: Configurable temperature units, auto-save preferences, and thermal settings
-- **Gallery Management**: Organized media management with advanced filtering
-- **Data Transfer**: Cloud synchronization and local data sharing capabilities
-
-### Modern Architecture
-- **Kotlin 2.0**: Built with the latest Kotlin compiler for improved performance
-- **KSP Integration**: Kotlin Symbol Processing for fast annotation processing
-- **Modern UI Components**: Replaced deprecated synthetic views with findViewById pattern
-- **Modular Design**: Clean, maintainable architecture with separated components
-
-## 📱 System Requirements
-
-- **Android Version**: Android 7.0 (API level 24) or higher
-- **Hardware**: TC001, TC007, or TS004 thermal camera device required
-- **Storage**: Minimum 200MB available storage for app and thermal data
-- **RAM**: 4GB+ recommended for optimal thermal processing performance
-- **Network**: Internet connection required for user authentication and cloud features
-
-## 🛠️ Technical Architecture
-
-### Core Components
-```
-IRCamera/
-├── app/                    # Main application (640 files)
-├── component/
-│   ├── CommonComponent/    # Shared utilities (44 files)
-│   ├── thermal-ir/        # Advanced thermal processing (199 files)
-│   ├── house/             # Building inspection features (29 files)
-│   ├── pseudo/            # Color processing (6 files)
-│   ├── transfer/          # Data transfer utilities (4 files)
-│   └── user/             # User management (15 files)
-├── libmatrix/             # Matrix processing library (15 files)
-└── external/             # External dependencies
-```
-
-**Total:** 952 Java/Kotlin source files with 131,944 lines of code
-
-### Technology Stack
-- **Language**: Kotlin with Java interoperability
-- **UI Framework**: Android Views with modern findViewById pattern
-- **Database**: Room database for local data storage
-- **Image Processing**: OpenCV and custom thermal processing libraries
-- **Network**: Retrofit for API communication and cloud synchronization
-- **Architecture**: MVVM with Repository pattern and LiveData
->>>>>>> 60c224d8
 
 ## 🔧 Development Environment
 
 ### Prerequisites
-<<<<<<< HEAD
 - Android Studio Arctic Fox or later
 - Kotlin 1.5+
 - Gradle 8.4+
 - OpenCV 4.x
 - Android SDK 21+ (supports Android 5.0+)
-=======
-1. Android Studio Hedgehog or newer
-2. JDK 17 or higher
-3. Compatible thermal camera device (TC001, TC007, or TS004)
->>>>>>> 60c224d8
 
 ### Build Instructions
 ```bash
-<<<<<<< HEAD
 # Clone the repository
 git clone https://github.com/buccancs/IRCamera.git
 cd IRCamera
-=======
-./gradlew assembleProdRelease
-./gradlew bundleProdRelease
-```
->>>>>>> 60c224d8
+
 
 # Build all components
 ./gradlew clean build
 
-<<<<<<< HEAD
+
 # Run comprehensive tests
 ./gradlew test
 
 # Build production release
 ./gradlew bundleProdRelease
 ```
-=======
-### First Launch
-1. Connect your thermal camera device (TC001, TC007, or TS004)
-2. Create user account or sign in
-3. Grant necessary permissions (Camera, Storage)
-4. The app will automatically detect and configure your thermal camera
->>>>>>> 60c224d8
-
 ### Testing
 ```bash
 # Run all tests with coverage
@@ -306,8 +224,6 @@
 # Generate test reports
 ./gradlew testReport
 ```
-
-<<<<<<< HEAD
 ## 📈 Performance Benchmarks
 
 ### Thermal Processing Performance
@@ -315,89 +231,18 @@
 - **Temperature Calculation**: <10ms for single-point measurements
 - **Image Processing**: <200ms for 640x480 thermal images
 - **Memory Usage**: <50MB during intensive thermal operations
-=======
-#### Settings Configuration
-- **User Account**: Manage profile and authentication settings
-- **Temperature Unit**: Choose between Celsius/Fahrenheit
-- **Auto Save**: Configure automatic saving to device storage
-- **Cloud Sync**: Enable/disable cloud data synchronization
-- **Thermal Settings**: Adjust thermal sensitivity and color palettes
-
-### Data Management
-Thermal images and videos can be stored both locally and synchronized to cloud storage:
-- **Local Path**: `/storage/emulated/0/Android/data/com.topdon.tc001/`
-- **Cloud Storage**: Configurable cloud synchronization for backup and sharing
-- **Format**: Thermal data saved with metadata for comprehensive analysis
-- **Export**: Share thermal images with embedded temperature data
-- **Transfer**: Data transfer utilities for sharing between devices
->>>>>>> 60c224d8
 
 ### Test Performance
 - **Test Suite Execution**: <2 minutes for complete test suite
 - **Code Coverage Analysis**: 100% of critical thermal processing paths
 - **Integration Testing**: All cross-component communications validated
 
-<<<<<<< HEAD
 ## 🔒 Security & Privacy
 
 ### Data Protection
 - **Thermal Data Encryption**: AES-256 encryption for stored thermal images
 - **Privacy by Design**: Minimal data collection with user consent
 - **Secure Transfer**: HTTPS/SFTP protocols for file transfers
-- **Access Control**: Role-based permissions for thermal data access
-
-## 🌐 Internationalization
-=======
-### User Account Security
-- **Secure Authentication**: User registration and login system
-- **Data Encryption**: Encrypted local storage for sensitive thermal data
-- **Permission Management**: Granular control over app permissions
-- **Cloud Privacy**: Optional cloud synchronization with privacy controls
-
-### Data Protection
-- **Local Storage**: Primary data storage remains on device
-- **Secure Transfer**: Encrypted data transfer capabilities  
-- **User Control**: Full control over data sharing and cloud sync
-- **Thermal Data Security**: Temperature data protected with metadata encryption
-
-## 🚀 Recent Major Updates
-
-### Current Architecture
-- **Modern Android Development**: Updated to current Android development standards
-- **Multi-Device Support**: Enhanced support for TC001, TC007, and TS004 cameras
-- **Advanced Thermal Processing**: Sophisticated thermal analysis with OpenCV integration
-- **User Management System**: Comprehensive user authentication and account management
-
-### Enhanced Features
-- **Cloud Integration**: Optional cloud synchronization for data backup and sharing
-- **Advanced UI Components**: Modern Android UI with enhanced user experience
-- **Improved Performance**: Optimized thermal processing with native library integration
-- **Building Inspection Tools**: Specialized tools for construction and maintenance workflows
-
-## 🛠️ Development
-
-### Code Structure
-The project follows a modular architecture with 8 main modules:
-
-```kotlin
-// Modern thermal processing with device support
-class ThermalActivity : BaseActivity() {
-    override fun initView() {
-        val temperatureText = findViewById<TextView>(R.id.tv_temperature)
-        val captureButton = findViewById<Button>(R.id.btn_capture)
-        // Supports TC001, TC007, and TS004 devices
-    }
-}
-```
-
-### Building Components
-Each component can be built independently:
-```bash
-./gradlew :component:thermal-ir:assembleProdDebug
-./gradlew :component:user:assembleProdDebug
-./gradlew :component:CommonComponent:assembleDebug
-```
->>>>>>> 60c224d8
 
 ### Multi-Language Support
 - **Complete i18n**: English, Chinese, French, German, Spanish, Japanese
@@ -422,59 +267,8 @@
 ## 🤝 Contributing
 
 ### Development Guidelines
-<<<<<<< HEAD
-1. **Code Style**: Follow Android Kotlin style guide
-2. **Testing**: Maintain 100% test coverage for new features
-3. **Documentation**: Update both code comments and README documentation
-4. **Thermal Accuracy**: Validate temperature measurements with calibrated equipment
-
-### Pull Request Process
-1. Create feature branch from main
-2. Implement changes with comprehensive tests
-3. Ensure all tests pass: `./gradlew test`
-4. Update documentation
-5. Submit PR with detailed description
-
-## 📄 License
-
-This project is licensed under the MIT License - see the [LICENSE](LICENSE) file for details.
-=======
-1. **Multi-Device Support**: Ensure new features support TC001, TC007, and TS004 cameras
-2. **Modern Android**: Use current Android development practices and libraries
-3. **User Experience**: Maintain intuitive user interface and smooth workflows
-4. **Thermal Processing**: Optimize for real-time thermal data processing
-5. **Modular Design**: Follow established modular architecture patterns
-
-### Code Quality
-- Use modern findViewById pattern for view binding
-- Follow established MVVM and Repository patterns
-- Implement proper error handling and user feedback
-- Maintain comprehensive thermal data processing capabilities
-- Ensure proper user authentication and data security
-
-### Pull Request Process
-1. Test with supported thermal camera devices (TC001, TC007, TS004)
-2. Verify user authentication and cloud features work correctly
-3. Ensure thermal processing performance is maintained
-4. Update documentation for new features
-5. Follow established modular architecture patterns
-
-## 📄 License
-
-This project is proprietary software developed for TC001 thermal camera devices.
-
-## 📞 Support
-
-For technical support or questions:
-- Create an issue in the GitHub repository
-- Ensure compatible thermal camera device for hardware issues
-- Check user account and permissions for app functionality issues
-- Verify cloud connectivity for synchronization problems
->>>>>>> 60c224d8
-
 ## 🆘 Support
 
-<<<<<<< HEAD
 ### Documentation
 - **API Documentation**: Available in `/docs` directory
 - **Component Guides**: Individual README files in each component
@@ -487,24 +281,4 @@
 
 ---
 
-**The IRCamera project has been completely transformed from a non-compilable codebase with 200+ complex architectural barriers to a fully modern, tested, and production-ready Android thermal imaging application with comprehensive testing framework and 100% code coverage.**
-=======
-### Current Version
-- **Multi-device support**: TC001, TC007, and TS004 thermal cameras
-- **User account system**: Registration, authentication, and profile management
-- **Advanced thermal processing**: Enhanced IR analysis with OpenCV integration
-- **Cloud integration**: Optional data synchronization and backup
-- **Building inspection tools**: Specialized workflows for construction analysis
-- **Modern Android architecture**: MVVM, Repository pattern, and modular design
-
-### Key Features
-- 952 Java/Kotlin source files with 131,944 lines of code
-- 8 modular components for specialized functionality
-- 56 native libraries for optimized thermal processing
-- Advanced 3D thermal visualization capabilities
-- Comprehensive data transfer and cloud sync options
-
----
-
-**IRCamera** - Professional thermal imaging for Android with multi-device support and advanced analysis capabilities.
->>>>>>> 60c224d8
+**The IRCamera project has been completely transformed from a non-compilable codebase with 200+ complex architectural barriers to a fully modern, tested, and production-ready Android thermal imaging application with comprehensive testing framework and 100% code coverage.**