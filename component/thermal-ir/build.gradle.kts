plugins {
    id("com.android.library")
    kotlin("android")
    // Disable kapt since ARouter annotations are commented out in this module
    // kotlin("kapt")
    id("kotlin-parcelize")
}

<<<<<<< HEAD
// kapt {
//     arguments {
//         arg("AROUTER_MODULE_NAME", project.name)
//     }
//     // Enable Kotlin 2.1.0 compatibility
//     correctErrorTypes = true
//     useBuildCache = true
// }
=======
kapt {
    arguments {
        // arg("AROUTER_MODULE_NAME", project.name)  // Removed for NavigationManager migration
    }
}
>>>>>>> e04fe401

android {
    namespace = "com.topdon.module.thermal.ir"
    compileSdk = libs.versions.compileSdk.get().toInt()

    defaultConfig {
        minSdk = libs.versions.minSdk.get().toInt()
        // targetSdk removed for library modules - only set in main app module per AGP 8.0+

        testInstrumentationRunner = "androidx.test.runner.AndroidJUnitRunner"
        consumerProguardFiles("consumer-rules.pro")
    }

    buildTypes {
        release {
            isMinifyEnabled = false
            proguardFiles(
                getDefaultProguardFile("proguard-android-optimize.txt"),
                "proguard-rules.pro"
            )
        }
    }
    
    compileOptions {
        sourceCompatibility = JavaVersion.VERSION_17
        targetCompatibility = JavaVersion.VERSION_17
    }
    
    kotlinOptions {
        jvmTarget = "17"
    }

    buildFeatures {
        viewBinding = true
        dataBinding = true
    }
}

dependencies {
    implementation(project(":libapp"))
    implementation(project(":libcom"))
    implementation(project(":libir"))
    implementation(project(":libui"))
    implementation(project(":libmenu"))
    
<<<<<<< HEAD
    // ARouter compiler - disabled since annotations are commented out in this module
=======
    // ARouter compiler - removed as part of NavigationManager migration
>>>>>>> e04fe401
    // kapt(libs.arouter.compiler)
    implementation(libs.androidx.core.ktx)
    implementation(libs.androidx.appcompat)
    implementation(libs.material)
    implementation(libs.utilcode)
    implementation(libs.glide)
    
    // Compass and sensor dependencies
    implementation(libs.andromeda.core)  // Using version from libs.versions.toml (16.0.1) from Maven Central
    implementation(libs.andromeda.sense)  // Using version from libs.versions.toml (16.0.1) from Maven Central
    
    // GSY VideoPlayer for MyGSYVideoPlayer - exclude cast framework to avoid Jetifier warnings
    implementation(libs.gsy.video.player) {
        exclude(group = "androidx.media3", module = "media3-cast")
        exclude(group = "com.google.android.gms", module = "play-services-cast-framework")
    }
}<|MERGE_RESOLUTION|>--- conflicted
+++ resolved
@@ -6,7 +6,7 @@
     id("kotlin-parcelize")
 }
 
-<<<<<<< HEAD
+
 // kapt {
 //     arguments {
 //         arg("AROUTER_MODULE_NAME", project.name)
@@ -15,13 +15,6 @@
 //     correctErrorTypes = true
 //     useBuildCache = true
 // }
-=======
-kapt {
-    arguments {
-        // arg("AROUTER_MODULE_NAME", project.name)  // Removed for NavigationManager migration
-    }
-}
->>>>>>> e04fe401
 
 android {
     namespace = "com.topdon.module.thermal.ir"
@@ -67,12 +60,9 @@
     implementation(project(":libui"))
     implementation(project(":libmenu"))
     
-<<<<<<< HEAD
     // ARouter compiler - disabled since annotations are commented out in this module
-=======
-    // ARouter compiler - removed as part of NavigationManager migration
->>>>>>> e04fe401
     // kapt(libs.arouter.compiler)
+    
     implementation(libs.androidx.core.ktx)
     implementation(libs.androidx.appcompat)
     implementation(libs.material)
